--- conflicted
+++ resolved
@@ -335,7 +335,6 @@
 	}`
 	js := processQueryNoErr(t, query)
 	require.JSONEq(t, `{"data": {"q":[
-<<<<<<< HEAD
 		{"name": "Car", "make":"Toyota","model":"Prius", "model@jp":"プリウス", "year":2009}]}}`, js)
 }
 
@@ -359,8 +358,6 @@
 	js := processQueryNoErr(t, query)
 	require.JSONEq(t, `{"data": {"q":[
 		{"name": "Car", "make":"Toyota","model":"Prius", "year":2009}]}}`, js)
-=======
-		{"make":"Toyota","model":"Prius", "model@jp":"プリウス", "year":2009}]}}`, js)
 }
 
 // Test Related to worker based pagination.
@@ -897,5 +894,4 @@
 			}
 		}
 	`, js)
->>>>>>> 3e660fe1
 }