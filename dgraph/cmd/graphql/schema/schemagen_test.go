/*
 * Copyright 2017-2018 Dgraph Labs, Inc. and Contributors
 *
 * Licensed under the Apache License, Version 2.0 (the "License");
 * you may not use this file except in compliance with the License.
 * You may obtain a copy of the License at
 *
 *     http://www.apache.org/licenses/LICENSE-2.0
 *
 * Unless required by applicable law or agreed to in writing, software
 * distributed under the License is distributed on an "AS IS" BASIS,
 * WITHOUT WARRANTIES OR CONDITIONS OF ANY KIND, either express or implied.
 * See the License for the specific language governing permissions and
 * limitations under the License.
 */

package schema

import (
	"io/ioutil"
	"testing"

	dschema "github.com/dgraph-io/dgraph/schema"
	"github.com/google/go-cmp/cmp"
	"github.com/stretchr/testify/require"
	"github.com/vektah/gqlparser/gqlerror"
	"gopkg.in/yaml.v2"
)

type Tests map[string][]TestCase

type TestCase struct {
	Name    string
	Input   string
	Errlist gqlerror.List
	Output  string
}

func TestDGSchemaGen(t *testing.T) {
	fileName := "schemagen_test.yml"
	byts, err := ioutil.ReadFile(fileName)
	require.NoError(t, err, "Unable to read file %s", fileName)

	var tests Tests
	err = yaml.Unmarshal(byts, &tests)
	require.NoError(t, err, "Unable to unmarshal to yaml!")

	for _, schemas := range tests {
		for _, sch := range schemas {
			t.Run(sch.Name, func(t *testing.T) {

				schHandler, errs := NewHandler(sch.Input)
				require.NoError(t, errs)

				dgSchema := schHandler.DGSchema()
				if diff := cmp.Diff(sch.Output, dgSchema); diff != "" {
					t.Errorf("schema mismatch (-want +got):\n%s", diff)
				}
				_, err := dschema.Parse(dgSchema)
				require.NoError(t, err)
			})
		}
	}
}

func TestSchemaString(t *testing.T) {
	inputDir := "testdata/schemagen/input/"
	outputDir := "testdata/schemagen/output/"

	files, err := ioutil.ReadDir(inputDir)
	require.NoError(t, err)

	for _, testFile := range files {
		t.Run(testFile.Name(), func(t *testing.T) {
			inputFileName := inputDir + testFile.Name()
			str1, err := ioutil.ReadFile(inputFileName)
			require.NoError(t, err)

			schHandler, errs := NewHandler(string(str1))
			require.NoError(t, errs)

			newSchemaStr := schHandler.GQLSchema()
			outputFileName := outputDir + testFile.Name()
			str2, err := ioutil.ReadFile(outputFileName)
			require.NoError(t, err)

			if diff := cmp.Diff(string(str2), newSchemaStr); diff != "" {
				t.Errorf("schema mismatch (-want +got):\n%s", diff)
			}
		})
	}
}

func TestSchemas(t *testing.T) {
	fileName := "gqlschema_test.yml"
	byts, err := ioutil.ReadFile(fileName)
	require.NoError(t, err, "Unable to read file %s", fileName)

	var tests Tests
	err = yaml.Unmarshal(byts, &tests)
	require.NoError(t, err, "Error Unmarshalling to yaml!")

	t.Run("Valid Schemas", func(t *testing.T) {
		for _, sch := range tests["valid_schemas"] {
			t.Run(sch.Name, func(t *testing.T) {
				_, errlist := NewHandler(sch.Input)
				require.NoError(t, errlist, sch.Name)
			})
		}
	})

	t.Run("Invalid Schemas", func(t *testing.T) {
		for _, sch := range tests["invalid_schemas"] {
			t.Run(sch.Name, func(t *testing.T) {
				_, errlist := NewHandler(sch.Input)
				if diff := cmp.Diff(sch.Errlist, errlist); diff != "" {
					t.Errorf("error mismatch (-want +got):\n%s", diff)
				}
			})
		}
	})
}

// The other tests verify that @search works where it is expected to work,
// and show what the error messages look like.  This test shows all the cases
// that shouldn't work - i.e. we'll never accept a search where we don't
// expect one.  It's too annoying to have all the errors for this, so It just
// makes sure that there are as many errors as cases.
func TestOnlyCorrectSearchArgsWork(t *testing.T) {
	tests := map[string]struct {
		schema         string
		expectedErrors int
	}{
		"String searches don't apply to Int": {schema: `
			type X {
<<<<<<< HEAD
				str1: Int @searchable(by: [hash])
				str2: Int @searchable(by: [exact])
				str3: Int @searchable(by: [term])
				str4: Int @searchable(by: [fulltext])
				str5: Int @searchable(by: [trigram])
=======
				str1: Int @search(by: hash)
				str2: Int @search(by: exact)
				str3: Int @search(by: term)
				str4: Int @search(by: fulltext)
				str5: Int @search(by: trigram)
>>>>>>> f3ed8374
			}`,
			expectedErrors: 5},
		"String searches don't apply to Float": {schema: `
			type X {
<<<<<<< HEAD
				str1: Float @searchable(by: [hash])
				str2: Float @searchable(by: [exact])
				str3: Float @searchable(by: [term])
				str4: Float @searchable(by: [fulltext])
				str5: Float @searchable(by: [trigram])
=======
				str1: Float @search(by: hash)
				str2: Float @search(by: exact)
				str3: Float @search(by: term)
				str4: Float @search(by: fulltext)
				str5: Float @search(by: trigram)
>>>>>>> f3ed8374
			}`,
			expectedErrors: 5},
		"String searches don't apply to Boolean": {schema: `
			type X {
<<<<<<< HEAD
				str1: Boolean @searchable(by: [hash])
				str2: Boolean @searchable(by: [exact])
				str3: Boolean @searchable(by: [term])
				str4: Boolean @searchable(by: [fulltext])
				str5: Boolean @searchable(by: [trigram])
=======
				str1: Boolean @search(by: hash)
				str2: Boolean @search(by: exact)
				str3: Boolean @search(by: term)
				str4: Boolean @search(by: fulltext)
				str5: Boolean @search(by: trigram)
>>>>>>> f3ed8374
			}`,
			expectedErrors: 5},
		"String searches don't apply to DateTime": {schema: `
			type X {
<<<<<<< HEAD
				str1: DateTime @searchable(by: [hash])
				str2: DateTime @searchable(by: [exact])
				str3: DateTime @searchable(by: [term])
				str4: DateTime @searchable(by: [fulltext])
				str5: DateTime @searchable(by: [trigram])
=======
				str1: DateTime @search(by: hash)
				str2: DateTime @search(by: exact)
				str3: DateTime @search(by: term)
				str4: DateTime @search(by: fulltext)
				str5: DateTime @search(by: trigram)
>>>>>>> f3ed8374
			}`,
			expectedErrors: 5},
		"DateTime searches don't apply to Int": {schema: `
			type X {
<<<<<<< HEAD
				dt1: Int @searchable(by: [year])
				dt2: Int @searchable(by: [month])
				dt3: Int @searchable(by: [day])
				dt4: Int @searchable(by: [hour])
=======
				dt1: Int @search(by: year)
				dt2: Int @search(by: month)
				dt3: Int @search(by: day)
				dt4: Int @search(by: hour)
>>>>>>> f3ed8374
			}`,
			expectedErrors: 4},
		"DateTime searches don't apply to Float": {schema: `
			type X {
<<<<<<< HEAD
				dt1: Float @searchable(by: [year])
				dt2: Float @searchable(by: [month])
				dt3: Float @searchable(by: [day])
				dt4: Float @searchable(by: [hour])
=======
				dt1: Float @search(by: year)
				dt2: Float @search(by: month)
				dt3: Float @search(by: day)
				dt4: Float @search(by: hour)
>>>>>>> f3ed8374
			}`,
			expectedErrors: 4},
		"DateTime searches don't apply to Boolean": {schema: `
			type X {
<<<<<<< HEAD
				dt1: Boolean @searchable(by: [year])
				dt2: Boolean @searchable(by: [month])
				dt3: Boolean @searchable(by: [day])
				dt4: Boolean @searchable(by: [hour])
=======
				dt1: Boolean @search(by: year)
				dt2: Boolean @search(by: month)
				dt3: Boolean @search(by: day)
				dt4: Boolean @search(by: hour)
>>>>>>> f3ed8374
			}`,
			expectedErrors: 4},
		"DateTime searches don't apply to String": {schema: `
			type X {
<<<<<<< HEAD
				dt1: String @searchable(by: [year])
				dt2: String @searchable(by: [month])
				dt3: String @searchable(by: [day])
				dt4: String @searchable(by: [hour])
=======
				dt1: String @search(by: year)
				dt2: String @search(by: month)
				dt3: String @search(by: day)
				dt4: String @search(by: hour)
>>>>>>> f3ed8374
			}`,
			expectedErrors: 4},
		"Int searches only appy to Int": {schema: `
			type X {
<<<<<<< HEAD
				i1: Float @searchable(by: [int])
				i2: Boolean @searchable(by: [int])
				i3: String @searchable(by: [int])
				i4: DateTime @searchable(by: [int])
=======
				i1: Float @search(by: int)
				i2: Boolean @search(by: int)
				i3: String @search(by: int)
				i4: DateTime @search(by: int)
>>>>>>> f3ed8374
			}`,
			expectedErrors: 4},
		"Float searches only appy to Float": {schema: `
			type X {
<<<<<<< HEAD
				f1: Int @searchable(by: [float])
				f2: Boolean @searchable(by: [float])
				f3: String @searchable(by: [float])
				f4: DateTime @searchable(by: [float])
=======
				f1: Int @search(by: float)
				f2: Boolean @search(by: float)
				f3: String @search(by: float)
				f4: DateTime @search(by: float)
>>>>>>> f3ed8374
			}`,
			expectedErrors: 4},
		"Boolean searches only appy to Boolean": {schema: `
			type X {
<<<<<<< HEAD
				b1: Int @searchable(by: [bool])
				b2: Float @searchable(by: [bool])
				b3: String @searchable(by: [bool])
				b4: DateTime @searchable(by: [bool])
=======
				b1: Int @search(by: bool)
				b2: Float @search(by: bool)
				b3: String @search(by: bool)
				b4: DateTime @search(by: bool)
>>>>>>> f3ed8374
			}`,
			expectedErrors: 4},
		"Enums can only have no arg search": {schema: `
			type X {
<<<<<<< HEAD
				e1: E @searchable(by: [int])
				e2: E @searchable(by: [float])
				e3: E @searchable(by: [bool])
				e4: E @searchable(by: [year])
				e5: E @searchable(by: [month])
				e6: E @searchable(by: [day])
				e7: E @searchable(by: [hour])
				e8: E @searchable(by: [hash])
				e9: E @searchable(by: [exact])
				e10: E @searchable(by: [term])
				e11: E @searchable(by: [fulltext])
				e12: E @searchable(by: [trigram])
=======
				e1: E @search(by: int)
				e2: E @search(by: float)
				e3: E @search(by: bool)
				e4: E @search(by: year)
				e5: E @search(by: month)
				e6: E @search(by: day)
				e7: E @search(by: hour)
				e8: E @search(by: hash)
				e9: E @search(by: exact)
				e10: E @search(by: term)
				e11: E @search(by: fulltext)
				e12: E @search(by: trigram)
>>>>>>> f3ed8374
			}
			enum E {
				A
			}`,
			expectedErrors: 12},
	}

	for name, test := range tests {
		t.Run(name, func(t *testing.T) {
			_, errlist := NewHandler(test.schema)
			require.Len(t, errlist, test.expectedErrors,
				"every field in this test applies @search wrongly and should raise an error")
		})
	}
}<|MERGE_RESOLUTION|>--- conflicted
+++ resolved
@@ -133,206 +133,110 @@
 	}{
 		"String searches don't apply to Int": {schema: `
 			type X {
-<<<<<<< HEAD
-				str1: Int @searchable(by: [hash])
-				str2: Int @searchable(by: [exact])
-				str3: Int @searchable(by: [term])
-				str4: Int @searchable(by: [fulltext])
-				str5: Int @searchable(by: [trigram])
-=======
-				str1: Int @search(by: hash)
-				str2: Int @search(by: exact)
-				str3: Int @search(by: term)
-				str4: Int @search(by: fulltext)
-				str5: Int @search(by: trigram)
->>>>>>> f3ed8374
+				str1: Int @search(by: [hash])
+				str2: Int @search(by: [exact])
+				str3: Int @search(by: [term])
+				str4: Int @search(by: [fulltext])
+				str5: Int @search(by: [trigram])
 			}`,
 			expectedErrors: 5},
 		"String searches don't apply to Float": {schema: `
 			type X {
-<<<<<<< HEAD
-				str1: Float @searchable(by: [hash])
-				str2: Float @searchable(by: [exact])
-				str3: Float @searchable(by: [term])
-				str4: Float @searchable(by: [fulltext])
-				str5: Float @searchable(by: [trigram])
-=======
-				str1: Float @search(by: hash)
-				str2: Float @search(by: exact)
-				str3: Float @search(by: term)
-				str4: Float @search(by: fulltext)
-				str5: Float @search(by: trigram)
->>>>>>> f3ed8374
+				str1: Float @search(by: [hash])
+				str2: Float @search(by: [exact])
+				str3: Float @search(by: [term])
+				str4: Float @search(by: [fulltext])
+				str5: Float @search(by: [trigram])
 			}`,
 			expectedErrors: 5},
 		"String searches don't apply to Boolean": {schema: `
 			type X {
-<<<<<<< HEAD
-				str1: Boolean @searchable(by: [hash])
-				str2: Boolean @searchable(by: [exact])
-				str3: Boolean @searchable(by: [term])
-				str4: Boolean @searchable(by: [fulltext])
-				str5: Boolean @searchable(by: [trigram])
-=======
-				str1: Boolean @search(by: hash)
-				str2: Boolean @search(by: exact)
-				str3: Boolean @search(by: term)
-				str4: Boolean @search(by: fulltext)
-				str5: Boolean @search(by: trigram)
->>>>>>> f3ed8374
+				str1: Boolean @search(by: [hash])
+				str2: Boolean @search(by: [exact])
+				str3: Boolean @search(by: [term])
+				str4: Boolean @search(by: [fulltext])
+				str5: Boolean @search(by: [trigram])
 			}`,
 			expectedErrors: 5},
 		"String searches don't apply to DateTime": {schema: `
 			type X {
-<<<<<<< HEAD
-				str1: DateTime @searchable(by: [hash])
-				str2: DateTime @searchable(by: [exact])
-				str3: DateTime @searchable(by: [term])
-				str4: DateTime @searchable(by: [fulltext])
-				str5: DateTime @searchable(by: [trigram])
-=======
-				str1: DateTime @search(by: hash)
-				str2: DateTime @search(by: exact)
-				str3: DateTime @search(by: term)
-				str4: DateTime @search(by: fulltext)
-				str5: DateTime @search(by: trigram)
->>>>>>> f3ed8374
+				str1: DateTime @search(by: [hash])
+				str2: DateTime @search(by: [exact])
+				str3: DateTime @search(by: [term])
+				str4: DateTime @search(by: [fulltext])
+				str5: DateTime @search(by: [trigram])
 			}`,
 			expectedErrors: 5},
 		"DateTime searches don't apply to Int": {schema: `
 			type X {
-<<<<<<< HEAD
-				dt1: Int @searchable(by: [year])
-				dt2: Int @searchable(by: [month])
-				dt3: Int @searchable(by: [day])
-				dt4: Int @searchable(by: [hour])
-=======
-				dt1: Int @search(by: year)
-				dt2: Int @search(by: month)
-				dt3: Int @search(by: day)
-				dt4: Int @search(by: hour)
->>>>>>> f3ed8374
+				dt1: Int @search(by: [year])
+				dt2: Int @search(by: [month])
+				dt3: Int @search(by: [day])
+				dt4: Int @search(by: [hour])
 			}`,
 			expectedErrors: 4},
 		"DateTime searches don't apply to Float": {schema: `
 			type X {
-<<<<<<< HEAD
-				dt1: Float @searchable(by: [year])
-				dt2: Float @searchable(by: [month])
-				dt3: Float @searchable(by: [day])
-				dt4: Float @searchable(by: [hour])
-=======
-				dt1: Float @search(by: year)
-				dt2: Float @search(by: month)
-				dt3: Float @search(by: day)
-				dt4: Float @search(by: hour)
->>>>>>> f3ed8374
+				dt1: Float @search(by: [year])
+				dt2: Float @search(by: [month])
+				dt3: Float @search(by: [day])
+				dt4: Float @search(by: [hour])
 			}`,
 			expectedErrors: 4},
 		"DateTime searches don't apply to Boolean": {schema: `
 			type X {
-<<<<<<< HEAD
-				dt1: Boolean @searchable(by: [year])
-				dt2: Boolean @searchable(by: [month])
-				dt3: Boolean @searchable(by: [day])
-				dt4: Boolean @searchable(by: [hour])
-=======
-				dt1: Boolean @search(by: year)
-				dt2: Boolean @search(by: month)
-				dt3: Boolean @search(by: day)
-				dt4: Boolean @search(by: hour)
->>>>>>> f3ed8374
+				dt1: Boolean @search(by: [year])
+				dt2: Boolean @search(by: [month])
+				dt3: Boolean @search(by: [day])
+				dt4: Boolean @search(by: [hour])
 			}`,
 			expectedErrors: 4},
 		"DateTime searches don't apply to String": {schema: `
 			type X {
-<<<<<<< HEAD
-				dt1: String @searchable(by: [year])
-				dt2: String @searchable(by: [month])
-				dt3: String @searchable(by: [day])
-				dt4: String @searchable(by: [hour])
-=======
-				dt1: String @search(by: year)
-				dt2: String @search(by: month)
-				dt3: String @search(by: day)
-				dt4: String @search(by: hour)
->>>>>>> f3ed8374
+				dt1: String @search(by: [year])
+				dt2: String @search(by: [month])
+				dt3: String @search(by: [day])
+				dt4: String @search(by: [hour])
 			}`,
 			expectedErrors: 4},
 		"Int searches only appy to Int": {schema: `
 			type X {
-<<<<<<< HEAD
-				i1: Float @searchable(by: [int])
-				i2: Boolean @searchable(by: [int])
-				i3: String @searchable(by: [int])
-				i4: DateTime @searchable(by: [int])
-=======
-				i1: Float @search(by: int)
-				i2: Boolean @search(by: int)
-				i3: String @search(by: int)
-				i4: DateTime @search(by: int)
->>>>>>> f3ed8374
+				i1: Float @search(by: [int])
+				i2: Boolean @search(by: [int])
+				i3: String @search(by: [int])
+				i4: DateTime @search(by: [int])
 			}`,
 			expectedErrors: 4},
 		"Float searches only appy to Float": {schema: `
 			type X {
-<<<<<<< HEAD
-				f1: Int @searchable(by: [float])
-				f2: Boolean @searchable(by: [float])
-				f3: String @searchable(by: [float])
-				f4: DateTime @searchable(by: [float])
-=======
-				f1: Int @search(by: float)
-				f2: Boolean @search(by: float)
-				f3: String @search(by: float)
-				f4: DateTime @search(by: float)
->>>>>>> f3ed8374
+				f1: Int @search(by: [float])
+				f2: Boolean @search(by: [float])
+				f3: String @search(by: [float])
+				f4: DateTime @search(by: [float])
 			}`,
 			expectedErrors: 4},
 		"Boolean searches only appy to Boolean": {schema: `
 			type X {
-<<<<<<< HEAD
-				b1: Int @searchable(by: [bool])
-				b2: Float @searchable(by: [bool])
-				b3: String @searchable(by: [bool])
-				b4: DateTime @searchable(by: [bool])
-=======
-				b1: Int @search(by: bool)
-				b2: Float @search(by: bool)
-				b3: String @search(by: bool)
-				b4: DateTime @search(by: bool)
->>>>>>> f3ed8374
+				b1: Int @search(by: [bool])
+				b2: Float @search(by: [bool])
+				b3: String @search(by: [bool])
+				b4: DateTime @search(by: [bool])
 			}`,
 			expectedErrors: 4},
 		"Enums can only have no arg search": {schema: `
 			type X {
-<<<<<<< HEAD
-				e1: E @searchable(by: [int])
-				e2: E @searchable(by: [float])
-				e3: E @searchable(by: [bool])
-				e4: E @searchable(by: [year])
-				e5: E @searchable(by: [month])
-				e6: E @searchable(by: [day])
-				e7: E @searchable(by: [hour])
-				e8: E @searchable(by: [hash])
-				e9: E @searchable(by: [exact])
-				e10: E @searchable(by: [term])
-				e11: E @searchable(by: [fulltext])
-				e12: E @searchable(by: [trigram])
-=======
-				e1: E @search(by: int)
-				e2: E @search(by: float)
-				e3: E @search(by: bool)
-				e4: E @search(by: year)
-				e5: E @search(by: month)
-				e6: E @search(by: day)
-				e7: E @search(by: hour)
-				e8: E @search(by: hash)
-				e9: E @search(by: exact)
-				e10: E @search(by: term)
-				e11: E @search(by: fulltext)
-				e12: E @search(by: trigram)
->>>>>>> f3ed8374
+				e1: E @search(by: [int])
+				e2: E @search(by: [float])
+				e3: E @search(by: [bool])
+				e4: E @search(by: [year])
+				e5: E @search(by: [month])
+				e6: E @search(by: [day])
+				e7: E @search(by: [hour])
+				e8: E @search(by: [hash])
+				e9: E @search(by: [exact])
+				e10: E @search(by: [term])
+				e11: E @search(by: [fulltext])
+				e12: E @search(by: [trigram])
 			}
 			enum E {
 				A
