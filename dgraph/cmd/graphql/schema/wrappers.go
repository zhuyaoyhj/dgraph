--- conflicted
+++ resolved
@@ -388,27 +388,14 @@
 
 func (f *field) Type() Type {
 	return &astType{
-<<<<<<< HEAD
 		typ:             f.field.Definition.Type,
 		inSchema:        f.op.inSchema.schema,
 		dgraphPredicate: f.op.inSchema.dgraphPredicate,
-=======
-		typ:      f.field.Definition.Type,
-		inSchema: f.op.inSchema,
 	}
 }
 
 func (f *field) InterfaceType() bool {
-	return f.op.inSchema.Types[f.field.Definition.Type.Name()].Kind == ast.Interface
-}
-
-func parentType(sch *ast.Schema, objDef *ast.Definition, fname string) string {
-	typ := objDef.Name
-	pi := parentInterface(sch, objDef, fname)
-	if pi != "" {
-		typ = pi
->>>>>>> d85bc285
-	}
+	return f.op.inSchema.schema.Types[f.field.Definition.Type.Name()].Kind == ast.Interface
 }
 
 func (f *field) SelectionSet() (flds []Field) {
@@ -455,7 +442,7 @@
 		if !ok {
 			continue
 		}
-		if f.op.inSchema.Types[styp].Kind == ast.Object {
+		if f.op.inSchema.schema.Types[styp].Kind == ast.Object {
 			return styp
 		}
 	}
