--- conflicted
+++ resolved
@@ -139,11 +139,7 @@
         id: ID! @search
       }
       type Y {
-<<<<<<< HEAD
-        id: ID! @searchable(by: [term])
-=======
-        id: ID! @search(by: term)
->>>>>>> f3ed8374
+        id: ID! @search(by: [term])
       }
     errlist: [
       {"message": "Type X; Field id: has the @search directive but fields of type ID can't
@@ -174,11 +170,7 @@
     name: "Search (with arg) will error that can't have the @search"
     input: |
       type X {
-<<<<<<< HEAD
-        y: Y @searchable(by: [term])
-=======
-        y: Y @search(by: term)
->>>>>>> f3ed8374
+        y: Y @search(by: [term])
       }
       type Y {
         y: String
@@ -194,11 +186,7 @@
     name: "Search with wrong arg with error on default search type"
     input: |
       type X {
-<<<<<<< HEAD
-        y: Int @searchable(by: [term])
-=======
-        y: Int @search(by: term)
->>>>>>> f3ed8374
+        y: Int @search(by: [term])
       }
     errlist: [
       {"message": "Type X; Field y: has the @search directive but the argument term doesn't
@@ -211,11 +199,7 @@
     name: "Search with wrong arg with error on search type"
     input: |
       type X {
-<<<<<<< HEAD
-        y: String @searchable(by: [day])
-=======
-        y: String @search(by: day)
->>>>>>> f3ed8374
+        y: String @search(by: [day])
       }
     errlist: [
       {"message": "Type X; Field y: has the @search directive but the argument day doesn't
@@ -228,11 +212,7 @@
     name: "Search doesn't accept bogus args"
     input: |
       type X {
-<<<<<<< HEAD
-        y: String @searchable(by: [bogus])
-=======
-        y: String @search(by: bogus)
->>>>>>> f3ed8374
+        y: String @search(by: [bogus])
       }
     errlist: [
       {"message": "Type X; Field y: the argument to @search bogus isn't valid.Fields of type
@@ -358,51 +338,27 @@
     name: "Correct search types"
     input: |
       type X {
-<<<<<<< HEAD
-        int1: Int @searchable
-        int2: Int @searchable(by: [int])
-        float1: Float @searchable
-        float2: Float @searchable(by: [float])
-        bool1: Boolean @searchable
-        bool2: Boolean @searchable(by: [bool])
-        str: String @searchable
-        strHash: String @searchable(by: [hash])
-        strExact: String @searchable(by: [exact])
-        strTerm: String @searchable(by: [term])
-        strFulltext: String @searchable(by: [fulltext])
-        strTrigram: String @searchable(by: [trigram, fulltext])
-        dt: DateTime @searchable
-        dtYear: DateTime @searchable(by: [year, month])
-        dtMonth: DateTime @searchable(by: [month])
-        dtDay: DateTime @searchable(by: [day])
-        dtHour: DateTime @searchable(by: [hour])
-        enumFld: E @searchable
-        req: String! @searchable(by: [term])
-        list: [Int] @searchable
-        reqList: [DateTime!]! @searchable
-=======
         int1: Int @search
-        int2: Int @search(by: int)
+        int2: Int @search(by: [int])
         float1: Float @search
-        float2: Float @search(by: float)
+        float2: Float @search(by: [float])
         bool1: Boolean @search
-        bool2: Boolean @search(by: bool)
+        bool2: Boolean @search(by: [bool])
         str: String @search
-        strHash: String @search(by: hash)
-        strExact: String @search(by: exact)
-        strTerm: String @search(by: term)
-        strFulltext: String @search(by: fulltext)
-        strTrigram: String @search(by: trigram)
+        strHash: String @search(by: [hash])
+        strExact: String @search(by: [exact])
+        strTerm: String @search(by: [term])
+        strFulltext: String @search(by: [fulltext])
+        strTrigram: String @search(by: [trigram])
         dt: DateTime @search
-        dtYear: DateTime @search(by: year)
-        dtMonth: DateTime @search(by: month)
-        dtDay: DateTime @search(by: day)
-        dtHour: DateTime @search(by: hour)
+        dtYear: DateTime @search(by: [year])
+        dtMonth: DateTime @search(by: [month])
+        dtDay: DateTime @search(by: [day])
+        dtHour: DateTime @search(by: [hour])
         enumFld: E @search
-        req: String! @search(by: term)
+        req: String! @search(by: [term])
         list: [Int] @search
         reqList: [DateTime!]! @search
->>>>>>> f3ed8374
       }
       enum E {
         A
