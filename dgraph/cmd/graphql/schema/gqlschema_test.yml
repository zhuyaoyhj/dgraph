invalid_schemas:
  -
    name: "More than 1 id field"
    input: |
      type P {
        id1: ID!
        id2: ID!
        id3: ID!
      }
    errlist: [
      {"message":"Fields id1, id2 and id3 are listed as IDs for type P, but a type can have only one ID field. Pick a single field as the ID for type P.", "locations":[{"line":2, "column":3}, {"line":3, "column":3}, {"line":4, "column":3}]},
    ]

  -
    name: "Query, Mutation in initial schema"
    input: |
      type Query {
        getAuthro(id: ID): Author!
      }
      type Mutation {
        getAuthro(id: ID): Author!
      }
    errlist: [
      {"message":"You don't need to define the GraphQL Query or Mutation types. Those are built automatically for you.", "locations":[{"line":1, "column":6}]},
      {"message":"You don't need to define the GraphQL Query or Mutation types. Those are built automatically for you.", "locations":[{"line":4, "column":6}]},
    ]

  -
    name: "Invalid list type"
    input: |
      type A {
        posts: [A]!
      }
    errlist: [
      {"message":"[A]! lists are invalid. Valid options are [A!]! and [A!].", "locations":[{"line":2, "column":3}]},
    ]

  -
    name: "Unsupported definitions in initial schema"
    input: |
      scalar Int
      interface P {
        t: T!
      }
      union Q = R | S | T
      input U {
        x: X!
      }
    errlist: [
      {"message":"You can't add scalar definitions. Only type, interface and enums are allowed in initial schema.", "locations":[{"line":1, "column":8}]},
      {"message":"You can't add union definitions. Only type, interface and enums are allowed in initial schema.", "locations":[{"line":5, "column":7}]},
      {"message":"You can't add input_object definitions. Only type, interface and enums are allowed in initial schema.", "locations":[{"line":6, "column":7}]},
    ]

  -
    name: "Typename is reserved word"
    input: |
      type String {
        id: ID!
      }
    errlist: [
      {"message":"String is a reserved word, so you can't declare a type with this name. Pick a different name for the type.", "locations":[{"line":1, "column":6}]},
    ]

  -
    name: "More than 1 errors"
    input: |
      type X {
        i1: ID!
        i2: ID!
        i3: ID!
        l1: [X]!
      }
    errlist: [
      {"message":"Fields i1, i2 and i3 are listed as IDs for type X, but a type can have only one ID field. Pick a single field as the ID for type X.", "locations":[{"line":2, "column":3}, {"line":3, "column":3}, {"line":4, "column":3}]},
      {"message":"[X]! lists are invalid. Valid options are [X!]! and [X!].", "locations":[{"line":5, "column":3}]},
    ]

  -
    name: "Union type in schema"
    input: |
      union U = R | S | T
    errlist: [
      {"message":"You can't add union definitions. Only type, interface and enums are allowed in initial schema.", "locations":[{"line":1, "column":7}]}
    ]

  -
    name: "Non linking inverse directives"
    input: |
      type X {
        f1: P @hasInverse(field: "f1")
        f2: String
      }
      type P {
        f1: X @hasInverse(field: "f2")
      }
    errlist: [
      {"message":"Type X; Field f1: @hasInverse is required in both the directions to link the fields, but field f1 of type P doesn't have @hasInverse directive pointing to field f1 of type X. To link these add @hasInverse in both directions.", "locations":[{"line":2, "column":10}]},
      {"message":"Type P; Field f1: @hasInverse is required in both the directions to link the fields, but field f2 of type X doesn't have @hasInverse directive pointing to field f1 of type P. To link these add @hasInverse in both directions.", "locations":[{"line":6, "column":10}]},
    ]

  -
    name: "Inverse Directive on non object field"
    input: |
      type X {
        f1: String @hasInverse(field: "f1")
      }
    errlist: [
      {"message":"Type X; Field f1: Field f1 is of type String, but @hasInverse directive only applies to fields with object types.", "locations":[{"line":2, "column":3}]},
    ]

  -
    name: "Inverse Directive doesn't have field argument"
    input: |
      type X {
        f1: X @hasInverse
      }
    errlist: [
      {"message":"Type X; Field f1: @hasInverse directive doesn't have field argument.", "locations":[{"line":2, "column":10}]},
    ]

  -
    name: "hasInverse on non existing field"
    input: |
      type X {
        f1: [P!]! @hasInverse(field: "f2")
      }
      type P  {
        f1: String
      }
    errlist: [
      {"message":"Type X; Field f1: inverse field f2 doesn't exist for type P.", "locations":[{"line":2, "column":14}]},
    ]

  -
    name: "ID can't have the @search directive"
    input: |
      type X {
        id: ID! @search
      }
      type Y {
        id: ID! @search(by: [term])
      }
    errlist: [
      {"message": "Type X; Field id: has the @search directive but fields of type ID can't
          have the @search directive.",
      "locations":[{"line":2, "column":12}]},
      {"message": "Type Y; Field id: has the @search directive but the argument term doesn't
          apply to field type ID.  Search by term applies to fields of type String. Fields of type
          ID can't have the @search directive.",
      "locations":[{"line":5, "column":12}]}
      ]

  -
    name: "Search will error on type that can't have the @search"
    input: |
      type X {
        y: Y @search
      }
      type Y {
        y: String
      }
    errlist: [
      {"message": "Type X; Field y: has the @search directive but fields of type Y
          can't have the @search directive.",
      "locations":[{"line":2, "column":9}]}
      ]

  -
    name: "Search (with arg) will error that can't have the @search"
    input: |
      type X {
        y: Y @search(by: [term])
      }
      type Y {
        y: String
      }
    errlist: [
      {"message": "Type X; Field y: has the @search directive but the argument term doesn't
          apply to field type Y.  Search by term applies to fields of type String. Fields of
          type Y can't have the @search directive.",
      "locations":[{"line":2, "column":9}]}
      ]

  -
    name: "Search with wrong arg with error on default search type"
    input: |
      type X {
        y: Int @search(by: [term])
      }
    errlist: [
      {"message": "Type X; Field y: has the @search directive but the argument term doesn't
          apply to field type Int.  Search by term applies to fields of type String. Fields of
          type Int are searchable by just @search.",
      "locations":[{"line":2, "column":11}]}
      ]

  -
    name: "Search with wrong arg with error on search type"
    input: |
      type X {
        y: String @search(by: [day])
      }
    errlist: [
      {"message": "Type X; Field y: has the @search directive but the argument day doesn't
          apply to field type String.  Search by day applies to fields of type DateTime. Fields
          of type String can have @search by exact, fulltext, hash, regexp, term and trigram.",
      "locations":[{"line":2, "column":14}]}
      ]

  -
    name: "Search doesn't accept bogus args"
    input: |
      type X {
        y: String @search(by: [bogus])
      }
    errlist: [
      {"message": "Type X; Field y: the argument to @search bogus isn't valid.Fields of type
          String can have @search by exact, fulltext, hash, regexp, term and trigram.",
      "locations":[{"line":2, "column":14}]}
      ]

  -
    name: "Type implements an interface which wasn't defined"
    input: |
      type X implements Y {
        y: String
      }
    errlist: [
      {"message": Undefined type "Y".,
      "locations":[{"line":1, "column":6}]}
      ]

  -
    name: "Type implemets an interface with the field definition repeated"
    input: |
      interface Y {
        id: ID
      }
      type X implements Y {
        id: ID
        y: String
      }
    errlist: [
      {"message": "Field X.id can only be defined once.",
      "locations":[{"line":5, "column":3}]}
      ]

  -
    name: "Type implements an interface with the field name repeated but different type"
    input: |
      interface Y {
        id: ID
      }
      type X implements Y {
        id: String
        y: String
      }
    errlist: [
      {"message": "Field X.id can only be defined once.",
      "locations":[{"line":5, "column":3}]}
      ]

  -
    name: "Type implemets an interface with no field of its own"
    input: |
      interface Y {
        id: ID
      }
      type X implements Y {
      }
    errlist: [
      {"message": "expected at least one definition, found }",
      "locations":[{"line":5, "column":1}]}
      ]

  -
    name: "Type implements from two interfaces where both have ID"
    input: |
      interface X {
        id: ID
      }
      interface Y {
        id: ID
      }
      type Z implements X & Y {
        name: String
      }
    errlist: [
      {"message": "Field Z.id can only be defined once.",
      "locations":[{"line":2, "column":3}]}
      ]

  -
    name: "List of Boolean is not allowed"
    input: |
      type X {
        q: [Boolean]
      }
    errlist: [
      {"message": "[Boolean] lists are invalid. Only Boolean scalar fields are allowed.",
      "locations":[{"line":2, "column":3}]}
      ]


valid_schemas:
  -
    name: "hasInverse directive on singleton"
    input: |
      type X {
        f1: Y @hasInverse(field: "f1")
      }
      type Y {
        f1: X @hasInverse(field: "f1")
      }

  -
    name: "hasInverse directive on list type 1"
    input: |
      type X {
        f1: [Y] @hasInverse(field: "f1")
      }
      type Y {
        f1: X @hasInverse(field: "f1")
      }

  -
    name: "hasInverse directive on list type 2"
    input: |
      type X {
        f1: [Y] @hasInverse(field: "f1")
      }
      type Y {
        f1: [X] @hasInverse(field: "f1")
      }

  -
    name: "Correct search types"
    input: |
      type X {
        int1: Int @search
        int2: Int @search(by: [int])
        float1: Float @search
        float2: Float @search(by: [float])
        bool1: Boolean @search
        bool2: Boolean @search(by: [bool])
        str: String @search
<<<<<<< HEAD
        strHash: String @search(by: [hash])
        strExact: String @search(by: [exact])
        strTerm: String @search(by: [term])
        strFulltext: String @search(by: [fulltext])
        strTrigram: String @search(by: [trigram])
=======
        strHash: String @search(by: hash)
        strExact: String @search(by: exact)
        strTerm: String @search(by: term)
        strFulltext: String @search(by: fulltext)
        strTrigram: String @search(by: trigram)
        strRegexp: String @search(by: regexp)
>>>>>>> 730985fd
        dt: DateTime @search
        dtYear: DateTime @search(by: [year])
        dtMonth: DateTime @search(by: [month])
        dtDay: DateTime @search(by: [day])
        dtHour: DateTime @search(by: [hour])
        enumFld: E @search
        req: String! @search(by: [term])
        list: [Int] @search
        reqList: [DateTime!]! @search
      }
      enum E {
        A
      }<|MERGE_RESOLUTION|>--- conflicted
+++ resolved
@@ -345,20 +345,12 @@
         bool1: Boolean @search
         bool2: Boolean @search(by: [bool])
         str: String @search
-<<<<<<< HEAD
         strHash: String @search(by: [hash])
         strExact: String @search(by: [exact])
         strTerm: String @search(by: [term])
         strFulltext: String @search(by: [fulltext])
         strTrigram: String @search(by: [trigram])
-=======
-        strHash: String @search(by: hash)
-        strExact: String @search(by: exact)
-        strTerm: String @search(by: term)
-        strFulltext: String @search(by: fulltext)
-        strTrigram: String @search(by: trigram)
-        strRegexp: String @search(by: regexp)
->>>>>>> 730985fd
+        strRegexp: String @search(by: [regexp])
         dt: DateTime @search
         dtYear: DateTime @search(by: [year])
         dtMonth: DateTime @search(by: [month])
