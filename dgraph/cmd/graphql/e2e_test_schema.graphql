--- conflicted
+++ resolved
@@ -1,46 +1,26 @@
 type Country {
         id: ID!
-<<<<<<< HEAD
-        name: String! @searchable(by: ["trigram"])
-=======
-        name: String! @search(by: "trigram")
->>>>>>> f3ed8374
+        name: String! @search(by: ["trigram"])
 }
 
 type Author {
         id: ID!
-<<<<<<< HEAD
-        name: String! @searchable(by: ["hash"])
-        dob: DateTime @searchable
-        reputation: Float @searchable
-=======
-        name: String! @search(by: "hash")
+        name: String! @search(by: ["hash"])
         dob: DateTime @search
         reputation: Float @search
->>>>>>> f3ed8374
         country: Country
         posts: [Post!] @hasInverse(field: "author")
 }
 
 type Post {
         postID: ID!
-<<<<<<< HEAD
-        title: String! @searchable(by: ["term"])
-        text: String @searchable(by: ["fulltext"])
-        tags: [String] @searchable(by: ["exact"])
-        topic: String @searchable(by: ["exact"])
-        numLikes: Int @searchable
-        isPublished: Boolean @searchable
-        postType: PostType @searchable
-=======
-        title: String! @search(by: "term")
-        text: String @search(by: "fulltext")
-        tags: [String] @search(by: "exact")
-        topic: String @search(by: "exact")
+        title: String! @search(by: ["term"])
+        text: String @search(by: ["fulltext"])
+        tags: [String] @search(by: ["exact"])
+        topic: String @search(by: ["exact"])
         numLikes: Int @search
         isPublished: Boolean @search
         postType: PostType @search
->>>>>>> f3ed8374
         author: Author! @hasInverse(field: "posts")
 }
 
@@ -56,8 +36,8 @@
 
 interface Character {
         id: ID!
-        name: String! @searchable(by: exact)
-        appearsIn: [Episode!] @searchable
+        name: String! @search(by: [exact])
+        appearsIn: [Episode!] @search
 }
 
 type Human implements Character & Employee {
@@ -77,6 +57,6 @@
 
 type Starship {
         id: ID!
-        name: String! @searchable(by: term)
+        name: String! @search(by: [term])
         length: Float
 }