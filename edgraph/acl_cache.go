// +build !oss

/*
 * Copyright 2018 Dgraph Labs, Inc. All rights reserved.
 *
 * Licensed under the Dgraph Community License (the "License"); you
 * may not use this file except in compliance with the License. You
 * may obtain a copy of the License at
 *
 *     https://github.com/dgraph-io/dgraph/blob/master/licenses/DCL.txt
 */

package edgraph

import (
	"encoding/json"
	"sync"

	"github.com/dgraph-io/dgraph/ee/acl"
	"github.com/dgraph-io/dgraph/x"
	"github.com/golang/glog"
	"github.com/pkg/errors"
)

// aclCache is the cache mapping group names to the corresponding group acls
type aclCache struct {
	sync.RWMutex
	predPerms map[string]map[string]int32
}

var aclCachePtr = &aclCache{
	predPerms: make(map[string]map[string]int32),
}

func (cache *aclCache) update(groups []acl.Group) {
	// In dgraph, acl rules are divided by groups, e.g.
	// the dev group has the following blob representing its ACL rules
	// [friend, 4], [name, 7] where friend and name are predicates,
	// However in the aclCachePtr in memory, we need to change the structure so
	// that ACL rules are divided by predicates, e.g.
	// friend ->
	//     dev -> 4
	//     sre -> 6
	// name ->
	//     dev -> 7
	// the reason is that we want to efficiently determine if any ACL rule has been defined
	// for a given predicate, and allow the operation if none is defined, per the fail open
	// approach

	// predPerms is the map descriebed above that maps a single
	// predicate to a submap, and the submap maps a group to a permission
	predPerms := make(map[string]map[string]int32)
	for _, group := range groups {
		aclBytes := []byte(group.Acls)
		var acls []acl.Acl
		if err := json.Unmarshal(aclBytes, &acls); err != nil {
			glog.Errorf("Unable to unmarshal the aclBytes: %v", err)
			continue
		}

		for _, acl := range acls {
			if len(acl.Predicate) > 0 {
				if groupPerms, found := predPerms[acl.Predicate]; found {
					groupPerms[group.GroupID] = acl.Perm
				} else {
					groupPerms := make(map[string]int32)
					groupPerms[group.GroupID] = acl.Perm
					predPerms[acl.Predicate] = groupPerms
				}
			}
		}
	}

	aclCachePtr.Lock()
	defer aclCachePtr.Unlock()
	aclCachePtr.predPerms = predPerms
}

func (cache *aclCache) authorizePredicate(groups []string, predicate string,
	operation *acl.Operation) error {
	if x.IsAclPredicate(predicate) {
		return errors.Errorf("only groot is allowed to access the ACL predicate: %s", predicate)
	}

	aclCachePtr.RLock()
	predPerms := aclCachePtr.predPerms
	aclCachePtr.RUnlock()

	if groupPerms, found := predPerms[predicate]; found {
		if hasRequiredAccess(groupPerms, groups, operation) {
			return nil
		}
	}

<<<<<<< HEAD
	if singlePredMatch {
		// there is an ACL rule defined that can match the predicate
		// and the operation has not been allowed
		return errors.Errorf("unauthorized to do %s on predicate %s",
			operation.Name, predicate)
	}

=======
>>>>>>> 9415484f
	// no rule has been defined that can match the predicate
	// by default we block operation
	return errors.Errorf("unauthorized to do %s on predicate %s",
		operation.Name, predicate)

}

// hasRequiredAccess checks if any group in the passed in groups is allowed to perform the operation
// according to the acl rules stored in groupPerms
func hasRequiredAccess(groupPerms map[string]int32, groups []string,
	operation *acl.Operation) bool {
	for _, group := range groups {
		groupPerm, found := groupPerms[group]
		if found && (groupPerm&operation.Code != 0) {
			return true
		}
	}
	return false
}<|MERGE_RESOLUTION|>--- conflicted
+++ resolved
@@ -92,16 +92,6 @@
 		}
 	}
 
-<<<<<<< HEAD
-	if singlePredMatch {
-		// there is an ACL rule defined that can match the predicate
-		// and the operation has not been allowed
-		return errors.Errorf("unauthorized to do %s on predicate %s",
-			operation.Name, predicate)
-	}
-
-=======
->>>>>>> 9415484f
 	// no rule has been defined that can match the predicate
 	// by default we block operation
 	return errors.Errorf("unauthorized to do %s on predicate %s",
